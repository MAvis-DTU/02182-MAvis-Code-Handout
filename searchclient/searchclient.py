--- conflicted
+++ resolved
@@ -114,16 +114,12 @@
 
         # Construct the requested action library
         action_library = DEFAULT_HOSPITAL_ACTION_LIBRARY
-<<<<<<< HEAD
         if initial_state.level.num_boxes == 0: # Remove pull and push actions if there are no boxes
             action_library = [
                 action for action in action_library 
                 if not isinstance(action, PullAction) \
                 and not isinstance(action, PushAction)
             ]
-=======
-            
->>>>>>> a4478b6e
 
         # Construct the requested heuristic
         if heuristic_name == 'goalcount':
